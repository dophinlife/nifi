--- conflicted
+++ resolved
@@ -18,17 +18,10 @@
     <parent>
         <groupId>org.apache.nifi</groupId>
         <artifactId>nifi-nar-bundles</artifactId>
-<<<<<<< HEAD
-        <version>1.9.2-SNAPSHOT</version>
-    </parent>
-    <artifactId>nifi-amqp-bundle</artifactId>
-    <version>1.9.2-SNAPSHOT</version>
-=======
         <version>1.9.3-SNAPSHOT</version>
     </parent>
     <artifactId>nifi-amqp-bundle</artifactId>
     <version>1.9.3-SNAPSHOT</version>
->>>>>>> 4255528a
     <packaging>pom</packaging>
     <description>A bundle of processors that publish to and consume messages from AMQP.</description>
     <modules>
@@ -40,11 +33,7 @@
             <dependency>
                 <groupId>org.apache.nifi</groupId>
                 <artifactId>nifi-amqp-processors</artifactId>
-<<<<<<< HEAD
-                <version>1.9.2-SNAPSHOT</version>
-=======
                 <version>1.9.3-SNAPSHOT</version>
->>>>>>> 4255528a
             </dependency>
         </dependencies>
     </dependencyManagement>
